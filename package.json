{
  "name": "cloudant",
  "description": "Cloudant Node.js client",
  "license": "Apache 2.0",
  "homepage": "http://github.com/cloudant/nodejs-cloudant",
  "repository": "git://github.com/cloudant/nodejs-cloudant",
<<<<<<< HEAD
  "version": "2.0.0",
  "author": "Jason Smith <jason@cloudant.com>",
  "contributors": [ "Glynn Bird <glynn.bird@gmail.com>"],
=======
  "version": "1.0.0",
  "author": "Jason Smith <jason@cloudant.com>",
>>>>>>> d01837dd
  "keywords": [
    "cloudant",
    "couchdb",
    "json",
    "nosql",
    "database"
  ],
  "dependencies": {
<<<<<<< HEAD
    "nano": "6.1.2"
=======
    "request": "^2.53.0",
    "follow": "^0.11.4",
    "errs": "^0.3.0",
    "underscore": "^1.7.0",
    "debug": "^2.0.0"
>>>>>>> d01837dd
  },
  "devDependencies": {
    "async": "^0.9.0",
    "tape": "^3.0.0",
    "istanbul": "^0.3.2",
    "jshint": "^2.5.6",
    "jscs": "^1.7.0",
    "nock": "^0.48.1",
    "endswith": "^0.0.0",
    "tape-it": "^0.3.1",
    "pre-commit": "0.0.9"
  },
  "scripts": {
    "test-cloudant": "tape tests/integration/cloudant/*.js",
    "test-cloudant-live": "NOCK_OFF=true tape tests/integration/cloudant/*.js",
    "test": "DEBUG=* NOCK_OFF=true istanbul cover tape tests/*/*/*.js",
    "unmocked": "NOCK_OFF=true tape tests/*/*/*.js",
    "mocked": "tape tests/*/*/*.js",
    "jshint": "jshint tests/*/*/*.js lib/*.js",
    "codestyle": "jscs -p google tests/*/*/*.js lib/*.js",
    "coverage": "open coverage/lcov-report/index.html",
    "checkcoverage": "istanbul check-coverage --statements 100 --functions 100 --lines 100 --branches 100"
  },
<<<<<<< HEAD
  "main": "./cloudant.js",
=======
  "main": "./lib/nano.js",
>>>>>>> d01837dd
  "engines": {
    "node": ">=0.8.0"
  },
  "pre-commit": [
    "jshint",
    "codestyle",
    "mocked",
    "test",
    "checkcoverage"
  ]
}<|MERGE_RESOLUTION|>--- conflicted
+++ resolved
@@ -4,14 +4,9 @@
   "license": "Apache 2.0",
   "homepage": "http://github.com/cloudant/nodejs-cloudant",
   "repository": "git://github.com/cloudant/nodejs-cloudant",
-<<<<<<< HEAD
   "version": "2.0.0",
   "author": "Jason Smith <jason@cloudant.com>",
   "contributors": [ "Glynn Bird <glynn.bird@gmail.com>"],
-=======
-  "version": "1.0.0",
-  "author": "Jason Smith <jason@cloudant.com>",
->>>>>>> d01837dd
   "keywords": [
     "cloudant",
     "couchdb",
@@ -20,15 +15,7 @@
     "database"
   ],
   "dependencies": {
-<<<<<<< HEAD
     "nano": "6.1.2"
-=======
-    "request": "^2.53.0",
-    "follow": "^0.11.4",
-    "errs": "^0.3.0",
-    "underscore": "^1.7.0",
-    "debug": "^2.0.0"
->>>>>>> d01837dd
   },
   "devDependencies": {
     "async": "^0.9.0",
@@ -52,11 +39,7 @@
     "coverage": "open coverage/lcov-report/index.html",
     "checkcoverage": "istanbul check-coverage --statements 100 --functions 100 --lines 100 --branches 100"
   },
-<<<<<<< HEAD
   "main": "./cloudant.js",
-=======
-  "main": "./lib/nano.js",
->>>>>>> d01837dd
   "engines": {
     "node": ">=0.8.0"
   },
