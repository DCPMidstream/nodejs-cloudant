--- conflicted
+++ resolved
@@ -1,4 +1,3 @@
-<<<<<<< HEAD
 # Cloudant Node.js Client
 
 This is the official Cloudant library for Node.js.
@@ -110,113 +109,48 @@
 - [Authorization and API Keys](#authorization-and-api-keys)
   - [Generate an API Key](#generate-an-api-key)
   - [Use an API Key](#use-an-api-key)
-- [Database Functions](#database-functions)
-	- [cloudant.db.create(name, [callback])](#Cloudantdbcreatename-callback)
-	- [cloudant.db.get(name, [callback])](#Cloudantdbgetname-callback)
-	- [cloudant.db.destroy(name, [callback])](#Cloudantdbdestroyname-callback)
-	- [cloudant.db.list([callback])](#Cloudantdblistcallback)
-	- [cloudant.db.replicate(source, target, [opts], [callback])](#Cloudantdbreplicatesource-target-opts-callback)
-	- [cloudant.db.changes(name, [params], [callback])](#Cloudantdbchangesname-params-callback)
-	- [cloudant.db.follow(name, [params], [callback])](#Cloudantdbfollowname-params-callback)
-	- [Cloudant.use(name)](#Cloudantusename)
-	- [Cloudant.request(opts, [callback])](#Cloudantrequestopts-callback)
-	- [Cloudant.config](#Cloudantconfig)
-	- [Cloudant.updates([params], [callback])](#Cloudantupdatesparams-callback)
-	- [Cloudant.follow_updates([params], [callback])](#Cloudantfollow_updatesparams-callback)
+  - [Database Functions](#database-functions)
+  - [cloudant.db.create(name, [callback])](#Cloudantdbcreatename-callback)
+  - [cloudant.db.get(name, [callback])](#Cloudantdbgetname-callback)
+  - [cloudant.db.destroy(name, [callback])](#Cloudantdbdestroyname-callback)
+  - [cloudant.db.list([callback])](#Cloudantdblistcallback)
+  - [cloudant.db.compact(name, [designname], [callback])](#Cloudantdbcompactname-designname-callback)
+  - [cloudant.db.replicate(source, target, [opts], [callback])](#Cloudantdbreplicatesource-target-opts-callback)
+  - [cloudant.db.changes(name, [params], [callback])](#Cloudantdbchangesname-params-callback)
+  - [cloudant.db.follow(name, [params], [callback])](#Cloudantdbfollowname-params-callback)
+  - [Cloudant.use(name)](#Cloudantusename)
+  - [Cloudant.request(opts, [callback])](#Cloudantrequestopts-callback)
+  - [Cloudant.config](#Cloudantconfig)
+  - [Cloudant.updates([params], [callback])](#Cloudantupdatesparams-callback)
+  - [Cloudant.follow_updates([params], [callback])](#Cloudantfollow_updatesparams-callback)
 - [Document Functions](#document-functions)
-	- [db.insert(doc, doc_id, [callback])](#dbinsertdoc-doc_id-callback)
-	- [db.destroy(doc_id, rev, [callback])](#dbdestroydoc_id-rev-callback)
-	- [db.get(doc_id, [params], [callback])](#dbgetdoc_id-params-callback)
-	- [db.head(doc_id, [callback])](#dbheaddoc_id-callback)
-	- [db.copy(src_doc, dest_doc, opts, [callback])](#dbcopysrc_doc-dest_doc-opts-callback)
-	- [db.bulk(docs, [params], [callback])](#dbbulkdocs-params-callback)
-	- [db.list([params], [callback])](#dblistparams-callback)
-	- [db.fetch(doc_ids, [params], [callback])](#dbfetchdoc_ids-params-callback)
+  - [db.insert(doc, doc_id, [callback])](#dbinsertdoc-doc_id-callback)
+  - [db.destroy(doc_id, rev, [callback])](#dbdestroydoc_id-rev-callback)
+  - [db.get(doc_id, [params], [callback])](#dbgetdoc_id-params-callback)
+  - [db.head(doc_id, [callback])](#dbheaddoc_id-callback)
+  - [db.copy(src_doc, dest_doc, opts, [callback])](#dbcopysrc_doc-dest_doc-opts-callback)
+  - [db.bulk(docs, [params], [callback])](#dbbulkdocs-params-callback)
+  - [db.list([params], [callback])](#dblistparams-callback)
+  - [db.fetch(doc_ids, [params], [callback])](#dbfetchdoc_ids-params-callback)
   - [db.fetch_revs(doc_ids, [params], [callback])](#dbfetch_revsdoc_ids-params-callback)
 - [Multipart Functions](#multipart-functions)
-	- [db.multipart.insert(doc, attachments, [params], [callback])](#dbmultipartinsertdoc-attachments-params-callback)
-	- [db.multipart.get(doc_id, [params], [callback])](#dbmultipartgetdoc_id-params-callback)
+  - [db.multipart.insert(doc, attachments, [params], [callback])](#dbmultipartinsertdoc-attachments-params-callback)
+  - [db.multipart.get(doc_id, [params], [callback])](#dbmultipartgetdoc_id-params-callback)
 - [Attachment Functions](#attachments-functions)
-	- [db.attachment.insert(doc_id, attname, att, contenttype, [params], [callback])](#dbattachmentinsertdoc_id-attname-att-contenttype-params-callback)
-	- [db.attachment.get(doc_id, attname, [params], [callback])](#dbattachmentgetdoc_id-attname-params-callback)
-	- [db.attachment.destroy(doc_id, attname, rev, [callback])](#dbattachmentdestroydoc_id-attname-rev-callback)
-- [Design Document Functions](#design-document-functions)
-	- [db.view(designname, viewname, [params], [callback])](#dbviewdesignname-viewname-params-callback)
-	- [db.search(designname, viewname, [params], [callback])](#dbsearchdesignname-searchname-params-callback)
+  - [db.attachment.insert(doc_id, attname, att, contenttype, [params], [callback])](#dbattachmentinsertdoc_id-attname-att-contenttype-params-callback)
+  - [db.attachment.get(doc_id, attname, [params], [callback])](#dbattachmentgetdoc_id-attname-params-callback)
+  - [db.attachment.destroy(doc_id, attname, rev, [callback])](#dbattachmentdestroydoc_id-attname-rev-callback)
+  - [Design Document Functions](#design-document-functions)
+  - [db.view(designname, viewname, [params], [callback])](#dbviewdesignname-viewname-params-callback)
+  - [db.search(designname, viewname, [params], [callback])](#dbsearchdesignname-searchname-params-callback)
 - [Cloudant Search](#cloudant-search)
 - [Cloudant Query](#cloudant-query)
 - [Cookie Authentication](#cookie-authentication)
 - [Advanced Configuration](#advanced-configuration)
 - [Advanced Features](#advanced-features)
-	- [Extending the Cloudant Library](#extending-the-cloudant-library)
-	- [Pipes](#pipes)
-=======
-[![By](https://img.shields.io/badge/made%20by-yld!-32bbee.svg?style=flat-square)](http://yld.io/contact?source=github-nano)[![Chat](https://img.shields.io/badge/help-gitter-eb9348.svg?style=flat-square)](https://gitter.im/dscape/nano)[![Tests](http://img.shields.io/travis/dscape/nano.svg?style=flat-square)](https://travis-ci.org/dscape/nano)![Coverage](https://img.shields.io/badge/coverage-100%-ff69b4.svg?style=flat-square)[![Dependencies](https://img.shields.io/david/dscape/nano.svg?style=flat-square)](https://david-dm.org/dscape/nano)[![NPM](http://img.shields.io/npm/v/nano.svg?style=flat-square)](http://browsenpm.org/package/nano)
-
-# nano
-
-minimalistic couchdb driver for node.js
-
-`nano` features:
-
-* **minimalistic** - there is only a minimum of abstraction between you and
-  couchdb
-* **pipes** - proxy requests from couchdb directly to your end user
-* **errors** - errors are proxied directly from couchdb: if you know couchdb
-  you already know `nano`.
-
-## installation
-
-1. install [npm][1]
-2. `npm install nano`
-
-## table of contents
-
-- [getting started](#getting-started)
-- [tutorials & screencasts](#tutorials-examples-in-the-wild--screencasts)
-- [configuration](#configuration)
-- [database functions](#database-functions)
-  - [nano.db.create(name, [callback])](#nanodbcreatename-callback)
-  - [nano.db.get(name, [callback])](#nanodbgetname-callback)
-  - [nano.db.destroy(name, [callback])](#nanodbdestroyname-callback)
-  - [nano.db.list([callback])](#nanodblistcallback)
-  - [nano.db.compact(name, [designname], [callback])](#nanodbcompactname-designname-callback)
-  - [nano.db.replicate(source, target, [opts], [callback])](#nanodbreplicatesource-target-opts-callback)
-  - [nano.db.changes(name, [params], [callback])](#nanodbchangesname-params-callback)
-  - [nano.db.follow(name, [params], [callback])](#nanodbfollowname-params-callback)
-  - [nano.use(name)](#nanousename)
-  - [nano.request(opts, [callback])](#nanorequestopts-callback)
-  - [nano.config](#nanoconfig)
-  - [nano.updates([params], [callback])](#nanoupdatesparams-callback)
-  - [nano.followUpdates([params], [callback])](#nanofollowupdatesparams-callback)
-- [document functions](#document-functions)
-  - [db.insert(doc, [params], [callback])](#dbinsertdoc-params-callback)
-  - [db.destroy(docname, rev, [callback])](#dbdestroydocname-rev-callback)
-  - [db.get(docname, [params], [callback])](#dbgetdocname-params-callback)
-  - [db.head(docname, [callback])](#dbheaddocname-callback)
-  - [db.copy(src_doc, dest_doc, opts, [callback])](#dbcopysrc_doc-dest_doc-opts-callback)
-  - [db.bulk(docs, [params], [callback])](#dbbulkdocs-params-callback)
-  - [db.list([params], [callback])](#dblistparams-callback)
-  - [db.fetch(docnames, [params], [callback])](#dbfetchdocnames-params-callback)
-  - [db.fetchRevs(docnames, [params], [callback])](#dbfetchRevsdocnames-params-callback)
-- [multipart functions](#multipart-functions)
-  - [db.multipart.insert(doc, attachments, [params], [callback])](#dbmultipartinsertdoc-attachments-params-callback)
-  - [db.multipart.get(docname, [params], [callback])](#dbmultipartgetdocname-params-callback)
-- [attachments functions](#attachments-functions)
-  - [db.attachment.insert(docname, attname, att, contenttype, [params], [callback])](#dbattachmentinsertdocname-attname-att-contenttype-params-callback)
-  - [db.attachment.get(docname, attname, [params], [callback])](#dbattachmentgetdocname-attname-params-callback)
-  - [db.attachment.destroy(docname, attname, [params], [callback])](#dbattachmentdestroydocname-attname-rev-callback)
-- [views and design functions](#views-and-design-functions)
-  - [db.view(designname, viewname, [params], [callback])](#dbviewdesignname-viewname-params-callback)
-  - [db.show(designname, showname, doc_id, [params], [callback])](#dbshowdesignname-showname-doc_id-params-callback)
-  - [db.atomic(designname, updatename, docname, [body], [callback])](#dbatomicdesignname-updatename-docname-body-callback)
-  - [db.search(designname, viewname, [params], [callback])](#dbsearchdesignname-searchname-params-callback)
-- [using cookie authentication](#using-cookie-authentication)
-- [advanced features](#advanced-features)
-  - [extending nano](#extending-nano)
-  - [pipes](#pipes)
->>>>>>> b2b70f7e
-- [tests](#tests)
+  - [Extending the Cloudant Library](#extending-the-cloudant-library)
+  - [Pipes](#pipes)
+- [Tests](#tests)
 
 ### Initialization
 
@@ -310,7 +244,6 @@
 
 This feature interfaces with the Cloudant [authorization API][auth].
 
-<<<<<<< HEAD
 Use the authorization feature to generate new API keys to access your data. An API key is basically a username/password pair for granting others access to your data, without giving them the keys to the castle.
 
 ### Generate an API key
@@ -319,45 +252,12 @@
 cloudant.generate_api_key(function(er, api) {
   if (er)
     throw er // You probably want wiser behavior than this.
-=======
-``` js
-// nano parses the url and knows this is a database
-var db = require('nano')(
-  { "url"             : "http://localhost:5984/foo"
-  , "requestDefaults" : { "proxy" : "http://someproxy" }
-  , "log"             : function (id, args) {
-      console.log(id, args);
-    }
-  });
-```
-Please check [request] for more information on the defaults. They support features like cookie jar, proxies, ssl, etc.
-
-You can tell nano to not parse the url (maybe the server is behind a proxy, is accessed through a rewrite rule or other):
-
-```js
-// nano does not parse the url and return the server api
-// "http://localhost:5984/prefix" is the CouchDB server root
-var couch = require('nano')(
-  { "url"      : "http://localhost:5984/prefix"
-    "parseUrl" : false
-  });
-var db = couch.use('foo');
-```
-
-### pool size and open sockets
-
-a very important configuration parameter if you have a high traffic website and are using nano is setting up the `pool.size`. by default, the node.js http global agent (client) has a certain size of active connections that can run simultaneously, while others are kept in a queue. pooling can be disabled by setting the `agent` property in `requestDefaults` to false, or adjust the global pool size using:
->>>>>>> b2b70f7e
 
   console.log('API key: %s', api.key)
   console.log('Password for this key: %s', api.password)
 ~~~
 
-<<<<<<< HEAD
 Output:
-=======
-you can also increase the size in your calling context using `requestDefaults` if this is problematic. refer to the [request] documentation and examples for further clarification.
->>>>>>> b2b70f7e
 
     API key: isdaingialkyciffestontsk
     Password for this key: XQiDHmwnkUu4tknHIjjs2P64
@@ -366,7 +266,6 @@
 
 ~~~ js
 
-<<<<<<< HEAD
   
   // Set the security for three users.
   var db = "my_database",
@@ -383,11 +282,6 @@
       throw er
 
     console.log(result);
-=======
-var db = require('nano')(
-  { "url"              : "http://localhost:5984/foo"
-  , "requestDefaults" : { "agent" : myagent }
->>>>>>> b2b70f7e
   });
   
 ~~~
@@ -602,11 +496,6 @@
 
 Listen to db updates, the available `params` are:
 
-<<<<<<< HEAD
-=======
-listen to db updates, the available `params` are:
-
->>>>>>> b2b70f7e
 * `params.feed` – Type of feed. Can be one of
  * `longpoll`: Closes the connection after the first event.
  * `continuous`: Send a line of JSON per event. Keeps the socket open until timeout.
@@ -614,27 +503,14 @@
 * `params.timeout` – Number of seconds until CouchDB closes the connection. Default is 60.
 * `params.heartbeat` – Whether CouchDB will send a newline character (\n) on timeout. Default is true.
 
-### Cloudant.follow_updates([params], [callback])
-
-<<<<<<< HEAD
+### Cloudant.followUpdates([params], [callback])
+
 Uses [follow](https://github.com/iriscouch/follow) to create a solid
 [`_db_updates`](http://docs.couchdb.org/en/latest/api/server/common.html?highlight=db_updates#get--_db_updates) feed.
 please consult follow documentation for more information as this is a very complete api on it's own
 
-~~~js
-var feed = Cloudant.follow_updates({since: "now"})
-=======
-### nano.followUpdates([params], [callback])
-
-** changed in version 6 **
-
-uses [follow](https://github.com/iriscouch/follow) to create a solid
-[`_db_updates`](http://docs.couchdb.org/en/latest/api/server/common.html?highlight=db_updates#get--_db_updates) feed.
-please consult follow documentation for more information as this is a very complete api on it's own
-
-```js
-var feed = nano.followUpdates({since: "now"});
->>>>>>> b2b70f7e
+~~~ js
+var feed = Cloudant.followUpdates({since: "now"})
 feed.on('change', function (change) {
   console.log("change: ", change)
 })
@@ -650,11 +526,7 @@
 
 ### db.insert(doc, doc_id, [callback])
 
-<<<<<<< HEAD
 Insert `doc` in the database. The first parameter (an object) is the document body. The second parameter is the document ID.
-=======
-inserts `doc` in the database with  optional `params`. if params is a string, its assumed as the intended document name. if params is an object, its passed as query string parameters and `docName` is checked for defining the document name.
->>>>>>> b2b70f7e
 
 ~~~ js
 var alice = cloudant.use('alice')
@@ -738,13 +610,7 @@
 Additional query string `params` can be specified, `include_docs` is always set
 to `true`.
 
-<<<<<<< HEAD
-### db.fetch_revs(doc_ids, [params], [callback])
-=======
-### db.fetchRevs(docnames, [params], [callback])
-
-** changed in version 6 **
->>>>>>> b2b70f7e
+### db.fetchRevs(doc_ids, [params], [callback])
 
 Bulk fetch of the revisions of the database documents, `doc_ids` are specified as per
 [CouchDB doc](http://docs.couchdb.org/en/latest/api/database/bulk-api.html#post--db-_all_docs).
@@ -753,19 +619,11 @@
 
 ## Multipart Functions
 
-<<<<<<< HEAD
 The multipart functions are for efficiently working with documents and attachments, by using a special feature of HTTP: the "multipart/related" content type. Requests that use multipart/related separate the content into different pieces, with each piece encoded in a different way. In practice, this means sending a JSON document plus binary attachments to Cloudant in a single, efficient, request.
 
-### db.multipart.insert(doc, attachments, doc_id, [callback])
-=======
 ### db.multipart.insert(doc, attachments, params, [callback])
 
-inserts a `doc` together with `attachments` and `params`. if params is a string, its assumed as the intended document name. if params is an object, its passed as query string parameters and `docName` is checked for defining the document name.
- refer to the [doc](http://wiki.apache.org/couchdb/HTTP_Document_API#Multiple_Attachments) for more details.
- `attachments` must be an array of objects with `name`, `data` and `content_type` properties.
->>>>>>> b2b70f7e
-
-Insert a `doc` together with `attachments` and optional `params`.  Refer to the [CouchDB multipart documentation](http://docs.couchdb.org/en/latest/api/document/common.html?highlight=multipart#creating-multiple-attachments) for more details.
+Insert a `doc` together with `attachments` and optional `params`. If params is a string, its assumed as the intended document name. if params is an object, its passed as query string parameters and `docName` is checked for defining the document name. Refer to the [CouchDB multipart documentation](http://docs.couchdb.org/en/latest/api/document/common.html?highlight=multipart#creating-multiple-attachments) for more details.
 
 `attachments` must be an array of objects with `name`, `data` and `content_type` properties. For example:
 
@@ -849,36 +707,20 @@
 var img_stream = fs.createWriteStream('rabbit.png')
 var attachment = alice.attachment.get('rabbit', 'rabbit.png')
 
-<<<<<<< HEAD
 attachment.pipe(img_stream)
 ~~~
-=======
+
 ### db.attachment.destroy(docname, attname, [params], [callback])
 
-**changed in version 6**
->>>>>>> b2b70f7e
-
-### db.attachment.destroy(doc_id, attname, rev, [callback])
-
-<<<<<<< HEAD
-Destroy attachment `attname` of `doc_id`'s revision `rev`.
+Destroy attachment `attname` of `docname`'s revision `rev`.
 
 ~~~ js
 var rev = '1-4701d73a08ce5c2f2983bf7c9ffd3320'
-alice.attachment.destroy('rabbit', 'rabbit.png', rev, function(err, body) {
+alice.attachment.destroy('rabbit', 'rabbit.png', {'rev':rev}, function(err, body) {
   if (!err)
     console.log(body)
 })
 ~~~
-=======
-``` js
-alice.attachment.destroy('rabbit', 'rabbit.png',
-    {rev: '1-4701d73a08ce5c2f2983bf7c9ffd3320'}, function(err, body) {
-      if (!err)
-        console.log(body);
-});
-```
->>>>>>> b2b70f7e
 
 ## Design Document Functions
 
@@ -899,21 +741,12 @@
 })
 ~~~
 
-<<<<<<< HEAD
 ### db.search(designname, searchname, [params], [callback])
-=======
-### db.viewWithList(designname, viewname, listname, [params], [callback])
->>>>>>> b2b70f7e
 
 Call a view of the specified design with optional query string additions `params`. See the [Cloudant Search](#cloudant-search) section below for more details.
 
-<<<<<<< HEAD
 ~~~ js
 alice.search('characters', 'crazy_ones', { q: 'cat' }, function(err, doc) {
-=======
-``` js
-alice.viewWithList('characters', 'crazy_ones', 'my_list', function(err, body) {
->>>>>>> b2b70f7e
   if (!err) {
     console.log(doc);
   }
@@ -962,11 +795,7 @@
 })
 ~~~
 
-<<<<<<< HEAD
 Output:
-=======
-nano supports making requests using couchdb's [cookie authentication](http://guide.couchdb.org/editions/1/en/security.html#cookies) functionality. there's a [example in coffeescript](http://stackoverflow.com/questions/23100132/using-nano-auth-correctly), but essentially you just:
->>>>>>> b2b70f7e
 
     Index creation result: created
 
@@ -1110,7 +939,7 @@
 
 ### Advanced Configuration
 
-Besides the account and password options, you can add an optionsl `request_defaults` value, which will initialize Request (the underlying HTTP library) as you need it.
+Besides the account and password options, you can add an optionsl `requestDefaults` value, which will initialize Request (the underlying HTTP library) as you need it.
 
 ~~~ js
 var Cloudant = require('Cloudant')
@@ -1119,7 +948,7 @@
 var options =
   { "account"         : "my_account"
   , "password"        : "secret"
-  , "request_defaults": { "proxy": "http://localhost:8080" }
+  , "requestDefaults": { "proxy": "http://localhost:8080" }
   }
 
 Cloudant(options, function(err, cloudant) {
@@ -1131,14 +960,14 @@
 
 ### Pool size and open sockets
 
-A very important configuration parameter if you have a high traffic website and are using Cloudant is setting up the `pool.size`. By default, the node.js https global agent (client) has a certain size of active connections that can run simultaneously, while others are kept in a queue. Pooling can be disabled by setting the `agent` property in `request_defaults` to false, or adjust the global pool size using:
+A very important configuration parameter if you have a high traffic website and are using Cloudant is setting up the `pool.size`. By default, the node.js https global agent (client) has a certain size of active connections that can run simultaneously, while others are kept in a queue. Pooling can be disabled by setting the `agent` property in `requestDefaults` to false, or adjust the global pool size using:
 
 ~~~ js
 var https = require('https')
 https.globalAgent.maxSockets = 20
 ~~~
 
-You can also increase the size in your calling context using `request_defaults` if this is problematic. refer to the [request] documentation and examples for further clarification.
+You can also increase the size in your calling context using `requestDefaults` if this is problematic. refer to the [request] documentation and examples for further clarification.
 
 Here is an example of explicitly using the keep alive agent (installed using `npm install agentkeepalive`), especially useful to limit your open sockets when doing high-volume access to Cloudant:
 
@@ -1151,7 +980,7 @@
   })
 
 var Cloudant = require('cloudant')
-Cloudant({account:"me", password:"secret", request_defaults:{agent:myagent}}, function(err, cloudant) {
+Cloudant({account:"me", password:"secret", requestDefaults:{agent:myagent}}, function(err, cloudant) {
   // Using Cloudant with myagent...
 })
 ~~~
