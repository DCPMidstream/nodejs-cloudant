<<<<<<< HEAD
Everyone is welcome to contribute with patches, bug-fixes and new features.

1. Create an [issue](issues) on github so the community can comment on your idea.
2. Fork `nodejs-cloudant` in GitHub.
3. Create a new branch `git checkout -b my_branch`.
4. Create tests for the changes you made.
5. Make sure you pass both existing and newly inserted tests.
6. Commit your changes.
7. Push to your branch `git push origin my_branch`.
8. Create a pull request.
=======
# DCO

To contribute to this project you must accept our [developer certificate of origin](https://github.com/dscape/nano/blob/master/README.md)

# Contributing

Everyone is welcome to contribute with patches, bug-fixes and new features

1. Create an [issue][2] on github so the community can comment on your idea
2. Fork `nano` in github
3. Create a new branch `git checkout -b my_branch`
4. Create tests for the changes you made
5. Make sure you pass both existing and newly inserted tests
6. Commit your changes
7. Push to your branch `git push origin my_branch`
8. Create a pull request
>>>>>>> b2b70f7e

To run tests make sure you npm test but also run tests without mocks:

``` sh
<<<<<<< HEAD
npm run test-cloudant
```

[Check this blog post](http://writings.nunojob.com/2012/05/Mock-HTTP-Integration-Testing-in-Node.js-using-Nock-and-Specify.html) to learn more about how to write your own tests.
=======
npm run unmocked
npm run mocked
npm test
```

Please fix all issues identified in the pre-commit hooks before sending your patch. if you don't, we will close the patch and ask you to re-open it once you have:

1. 100% code coverage
2. proper codestyle
3. linted all your code

This is not a replacement for appropriate tests, please make sure that you have adequate coverage and thoroughly test the code you introduced.

You can add verbose debug messages while running tests by doing:

```
DEBUG=* node your_nano_scripts.js
```

You can turn nocks on and off using the `NOCK_OFF` environment variable.
>>>>>>> b2b70f7e

[issues]: http://github.com/cloudant/nodejs-cloudant/issues<|MERGE_RESOLUTION|>--- conflicted
+++ resolved
@@ -1,15 +1,3 @@
-<<<<<<< HEAD
-Everyone is welcome to contribute with patches, bug-fixes and new features.
-
-1. Create an [issue](issues) on github so the community can comment on your idea.
-2. Fork `nodejs-cloudant` in GitHub.
-3. Create a new branch `git checkout -b my_branch`.
-4. Create tests for the changes you made.
-5. Make sure you pass both existing and newly inserted tests.
-6. Commit your changes.
-7. Push to your branch `git push origin my_branch`.
-8. Create a pull request.
-=======
 # DCO
 
 To contribute to this project you must accept our [developer certificate of origin](https://github.com/dscape/nano/blob/master/README.md)
@@ -26,29 +14,12 @@
 6. Commit your changes
 7. Push to your branch `git push origin my_branch`
 8. Create a pull request
->>>>>>> b2b70f7e
 
 To run tests make sure you npm test but also run tests without mocks:
 
 ``` sh
-<<<<<<< HEAD
 npm run test-cloudant
 ```
-
-[Check this blog post](http://writings.nunojob.com/2012/05/Mock-HTTP-Integration-Testing-in-Node.js-using-Nock-and-Specify.html) to learn more about how to write your own tests.
-=======
-npm run unmocked
-npm run mocked
-npm test
-```
-
-Please fix all issues identified in the pre-commit hooks before sending your patch. if you don't, we will close the patch and ask you to re-open it once you have:
-
-1. 100% code coverage
-2. proper codestyle
-3. linted all your code
-
-This is not a replacement for appropriate tests, please make sure that you have adequate coverage and thoroughly test the code you introduced.
 
 You can add verbose debug messages while running tests by doing:
 
@@ -57,6 +28,5 @@
 ```
 
 You can turn nocks on and off using the `NOCK_OFF` environment variable.
->>>>>>> b2b70f7e
 
 [issues]: http://github.com/cloudant/nodejs-cloudant/issues