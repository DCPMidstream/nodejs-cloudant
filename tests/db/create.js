var vows    = require('vows')
  , assert  = require('assert')
  , cfg     = require('../../cfg/tests.js')
  , nano    = require('../../nano')(cfg);

/*****************************************************************************
 * create_db                                                                 *
 *****************************************************************************/
function create_db (callback) {
  nano.db.destroy("db_cr1", function () {
<<<<<<< HEAD
    nano.db.create("db_cr1", callback);
=======
    nano.db.create("db_cr1", function (e,b) {
      callback(e,b);
      nano.db.destroy("db_cr1");
    });
>>>>>>> 7bd1b104
  });
}

function create_db_ok(e,b) {
  nano.db.destroy("db_cr1");
  assert.isNull(e);
  assert.equal(b.ok, true);
}

/*****************************************************************************
 * recursive_retries_create_db                                               *
 *****************************************************************************/
function recursive_retries_create_db(tried,callback) {
  nano.db.destroy("db_cr2", function () {
    nano.db.create("db_cr2", function () {
      if(tried.tried === tried.max_retries) {
        callback(true);
      }
      else {
        tried.tried += 1;
        recursive_retries_create_db(tried,callback);
      }
    });
  });
}

function recursive_retries_create_db_ok(v) {
  nano.db.destroy("db_cr2");
  assert.equal(v,true);
}

vows.describe('nano.db.create').addBatch({
  "create_db": {
    topic: function () { create_db(this.callback); }
  , "=": create_db_ok },
  "recursive_retries_create_db": {
    topic: function () { recursive_retries_create_db({tried:0, max_retries:5},this.callback); }
  , "=": recursive_retries_create_db_ok }
}).exportTo(module);<|MERGE_RESOLUTION|>--- conflicted
+++ resolved
@@ -8,14 +8,7 @@
  *****************************************************************************/
 function create_db (callback) {
   nano.db.destroy("db_cr1", function () {
-<<<<<<< HEAD
     nano.db.create("db_cr1", callback);
-=======
-    nano.db.create("db_cr1", function (e,b) {
-      callback(e,b);
-      nano.db.destroy("db_cr1");
-    });
->>>>>>> 7bd1b104
   });
 }
 
