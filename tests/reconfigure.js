var should = require('should');
var reconfigure = require('../lib/reconfigure.js');
var assert = require('assert');

describe('Reconfigure', function() {
  
  it('is a function', function(done) {
    reconfigure.should.be.a.Function;
    done();
  });
  
  it('has arity 1: credentials', function(done) {
    reconfigure.should.have.lengthOf(1);
    done();
  });
  
  it('allows only an account to be passed in', function(done) {
    var credentials = { account: "myaccount"};
    var url = reconfigure(credentials);
    url.should.be.a.String;
    url.should.equal("https://myaccount.cloudant.com");
    done();
  });
  
  it('allows an account and a password to be passed in', function(done) {
    var credentials = { account: "myaccount", password: "mypassword"};
    var url = reconfigure(credentials);
    url.should.be.a.String;
    url.should.equal("https://myaccount:mypassword@myaccount.cloudant.com");
    done();
  });
  
  it('allows a key and an account and a password to be passed in', function(done) {
    var credentials = { account: "myaccount", password: "mypassword", key: "mykey"};
    var url = reconfigure(credentials);
    url.should.be.a.String;
    url.should.equal("https://mykey:mypassword@myaccount.cloudant.com");
    done();
  });
  
  it('allows a username and an account and a password to be passed in', function(done) {
    var credentials = { account: "myaccount", password: "mypassword", username: "myusername"};
    var url = reconfigure(credentials);
    url.should.be.a.String;
    url.should.equal("https://myusername:mypassword@myaccount.cloudant.com");
    done();
  });
  
  it('allows a key and an full domain and a password to be passed in', function(done) {
    var credentials = { account: "myaccount.cloudant.com", password: "mypassword", key: "mykey"};
    var url = reconfigure(credentials);
    url.should.be.a.String;
    url.should.equal("https://mykey:mypassword@myaccount.cloudant.com");
    done();
  });
  
  it('allows complex passwords', function(done) {
    var credentials = { account: "myaccount", password: "mypassword[]{}!#&="};
    var url = reconfigure(credentials);
    url.should.be.a.String;
    url.should.equal("https://myaccount:mypassword%5B%5D%7B%7D!%23%26%3D@myaccount.cloudant.com");
    done();
  });
  
  it('allows a local CouchDB url to used', function(done) {
    var credentials = { url: "http://localhost:5984" };
    var url = reconfigure(credentials);
    url.should.be.a.String;
    url.should.equal("http://localhost:5984");
    done();
  });
  
  it('allows an HTTP Cloudant URL - switching to HTTPS', function(done) {
    var credentials = { url: "http://mykey:mypassword@mydomain.cloudant.com" };
    var url = reconfigure(credentials);
    url.should.be.a.String;
    url.should.equal("https://mykey:mypassword@mydomain.cloudant.com");
    done();
  });
  
  it('allows an HTTP Cloudant URL with a port number - switching to HTTPS', function(done) {
    var credentials = { url: "http://mykey:mypassword@mydomain.cloudant.com:80" };
    var url = reconfigure(credentials);
    url.should.be.a.String;
    url.should.equal("https://mykey:mypassword@mydomain.cloudant.com");
    done();
  });
  
  // Issue cloudant/nodejs-cloudant#129
  it('fixes a Cloudant URL with a trailing / - removing the /', function(done) {
    var credentials = { url: "https://mykey:mypassword@mydomain.cloudant.com/" };
    var url = reconfigure(credentials);
    url.should.be.a.String;
    url.should.equal("https://mykey:mypassword@mydomain.cloudant.com");
    done();
  });

  // Issue cloudant/nodejs-cloudant#141
  it('Allows account names with dashes', function(done) {
    var credentials = { account: "this-account-has-dashes.cloudant.com", password: "bacon" };
    var url = reconfigure(credentials);
    url.should.be.a.String;
    url.should.equal("https://this-account-has-dashes:bacon@this-account-has-dashes.cloudant.com");
    done();
  });

<<<<<<< HEAD
  it('gets first URL from vcap containing single service', function(done) {
    var config = {vcapServices: {cloudantNoSQLDB: [
      {credentials: {url: "http://mykey:mypassword@mydomain.cloudant.com"}}
    ]}};
    var url = reconfigure(config);
    url.should.be.a.String;
    url.should.equal("http://mykey:mypassword@mydomain.cloudant.com");
    done();
  });

  it('gets URL by instance name from vcap containing single service', function(done) {
    var config = {instanceName: "serviceA", vcapServices: {cloudantNoSQLDB: [
      {name: "serviceA", credentials: {url: "http://mykey:mypassword@mydomain.cloudant.com"}}
    ]}};
    var url = reconfigure(config);
    url.should.be.a.String;
    url.should.equal("http://mykey:mypassword@mydomain.cloudant.com");
    done();
  });

  it('gets first URL from vcap containing multiple services', function(done) {
    var config = {vcapServices: {cloudantNoSQLDB: [
      {credentials: {url: "http://mykey:mypassword@mydomain.cloudant.com"}},
      {credentials: {url: "http://foo.bar"}},
      {credentials: {url: "http://foo.bar"}}
    ]}};
    var url = reconfigure(config);
    url.should.be.a.String;
    url.should.equal("http://mykey:mypassword@mydomain.cloudant.com");
    done();
  });

  it('gets URL by instance name from vcap containing multiple services', function(done) {
    var config = {instanceName: 'serviceC', vcapServices: {cloudantNoSQLDB: [
      {name: "serviceA", credentials: {url: "http://foo.bar"}},
      {name: "serviceB", credentials: {url: "http://foo.bar"}},
      {name: "serviceC", credentials: {url: "http://mykey:mypassword@mydomain.cloudant.com"}}
    ]}};
    var url = reconfigure(config);
    url.should.be.a.String;
    url.should.equal("http://mykey:mypassword@mydomain.cloudant.com");
    done();
  });

  it('errors for empty vcap', function(done) {
    var config = {vcapServices: {}}
    should(function () { reconfigure(config); }).throw("Missing Cloudant service in vcapServices");
    done();
  });

  it('errors for no services in vcap', function(done) {
    var config = {vcapServices: {cloudantNoSQLDB: []}}
    should(function () { reconfigure(config); }).throw("Missing Cloudant service in vcapServices");
    done();
  });

  it('errors for missing service in vcap', function(done) {
    var config = {instanceName: 'serviceC', vcapServices: {cloudantNoSQLDB: [
      {name: "serviceA", credentials: {url: "http://foo.bar"}},
      {name: "serviceB", credentials: {url: "http://foo.bar"}} // missing "serviceC"
    ]}};
    should(function () { reconfigure(config); }).throw("Missing Cloudant service in vcapServices");
    done();
  });

  it('errors for invalid service in vcap - missing credentials', function(done) {
    var config = {vcapServices: {cloudantNoSQLDB: [
      {name: "serviceA"} // invalid service, missing credentials
    ]}};
    should(function () { reconfigure(config); }).throw('Invalid Cloudant service in vcapServices');
    done();
  });

  it('errors for invalid service in vcap - missing url', function(done) {
    var config = {vcapServices: {cloudantNoSQLDB: [
      {name: "serviceA", credentials: {}} // invalid service, missing url
    ]}};
    should(function () { reconfigure(config); }).throw("Invalid Cloudant service in vcapServices");
=======
  it('detects bad urls', function(done) {
    var credentials = { url: 'invalid' };
    var url = reconfigure(credentials);
    assert.equal(url, null);
    var credentials = { url: '' };
    var url = reconfigure(credentials);
    assert.equal(url, null);
    var credentials = { url: 'http://' };
    var url = reconfigure(credentials);
    assert.equal(url, null);
    var credentials = { };
    var url = reconfigure(credentials);
    assert.equal(url, null);
    var credentials = 'invalid';
    var url = reconfigure(credentials);
    assert.equal(url, null);
>>>>>>> eb225ece
    done();
  });

});<|MERGE_RESOLUTION|>--- conflicted
+++ resolved
@@ -104,7 +104,6 @@
     done();
   });
 
-<<<<<<< HEAD
   it('gets first URL from vcap containing single service', function(done) {
     var config = {vcapServices: {cloudantNoSQLDB: [
       {credentials: {url: "http://mykey:mypassword@mydomain.cloudant.com"}}
@@ -183,7 +182,7 @@
       {name: "serviceA", credentials: {}} // invalid service, missing url
     ]}};
     should(function () { reconfigure(config); }).throw("Invalid Cloudant service in vcapServices");
-=======
+
   it('detects bad urls', function(done) {
     var credentials = { url: 'invalid' };
     var url = reconfigure(credentials);
@@ -200,7 +199,7 @@
     var credentials = 'invalid';
     var url = reconfigure(credentials);
     assert.equal(url, null);
->>>>>>> eb225ece
+
     done();
   });
 
