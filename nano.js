--- conflicted
+++ resolved
@@ -802,7 +802,6 @@
                     , method: "GET", params: params},callback);
     }
 
-
     /*
     * calls a show function
     *
@@ -996,15 +995,10 @@
       , updateWithHandler : update_with_handler_doc          // alias
       };
 
-<<<<<<< HEAD
     public_functions.view           = view_docs;
     public_functions.view_with_list = view_docs_with_list;
     public_functions.spatial        = view_spatial;
-=======
-    public_functions.view         = view_docs;
-    public_functions.spatial      = view_spatial;
-    public_functions.search       = view_search;
->>>>>>> 871347cf
+    public_functions.search         = view_search;
 
     public_functions.view.compact = function(design_name,cb) {
       return compact_db(db_name,design_name,cb);
