/* minimal couch in node
 *
 * copyright 2011 nuno job <nunojob.com> (oO)--',--
 *
 * licensed under the apache license, version 2.0 (the "license");
 * you may not use this file except in compliance with the license.
 * you may obtain a copy of the license at
 *
 *     http://www.apache.org/licenses/LICENSE-2.0
 *
 * unless required by applicable law or agreed to in writing, software
 * distributed under the license is distributed on an "as is" basis,
 * without warranties or conditions of any kind, either express or implied.
 * see the license for the specific language governing permissions and
 * limitations under the license.
 */
var request     = require('request').defaults({ jar: false })
  , fs          = require('fs')
  , qs          = require('querystring')
  , u           = require('url')
  , errs        = require('errs')
  , follow
  , nano
  ;

try { follow = require('follow'); } catch (err) {}

function isEmpty(object) {
  for(var property in object) {
    if(object.hasOwnProperty(property)) return false; }
  return true;
}

/*
 * nano is a library that helps you building requests to couchdb
 * that is built on top of mikeal/request
 *
 * no more, no less
 * be creative. be silly. have fun! relax (and don't forget to compact).
 *
 * dinosaurs spaceships!
 *
 */
module.exports = exports = nano = function database_module(cfg) {
  var public_functions = {}
    , request_opts     = {}
    , logging
    , path
    , path_array
    , db
    , auth
    , port
    ;

 /***************************************************************************
  * relax                                                                   *
  ***************************************************************************/
 /*
  * relax
  *
  * base for all request using nano
  * this function assumes familiarity with the couchdb api
  *
  * e.g.
  * nano.request( { db: "alice"
  *               , doc: "rabbit"
  *               , method: "GET"
  *               , params: { rev: "1-967a00dff5e02add41819138abb3284d"}
  *               },
  *   function (_,b) { console.log(b) });
  *
  * @error {request:socket} problem connecting to couchdb
  * @error {couch:*} an error proxied from couchdb
  *
  * @param {opts:object|string} request options;
  *          e.g. {db: "test", method: "GET"}
  *        {opts.db:string} database name
  *        {opts.method:string:optional} http method, defaults to "GET"
  *        {opts.path:string:optional} a full path, override `doc` and `att`
  *        {opts.doc:string:optional} document name
  *        {opts.att:string:optional} attachment name
  *        {opts.headers:object:optional} additional http headers
  *        {opts.content_type:string:optional} content type, default to json
  *        {opts.body:object|string|binary:optional} document or attachment body
  *        {opts.encoding:string:optional} encoding for attachments
  * @param {callback:function:optional} function to call back
  */
  function relax(opts,callback) {
    // most simple case is no opts, which returns the root
    if(typeof opts === "function") {
      callback = opts;
      opts     = {path: ""};
    }

    // string is the same as a simple get request to that path
    if(typeof opts === 'string') {
      opts = {path: opts};
    }

    // no opts, meaning stream root
    if(!opts) {
      opts     = {path: ""};
      callback = null;
    }

    var log     = logging()
      , params  = opts.params
      , headers = { "content-type": "application/json"
                  , "accept"      : "application/json"
                  }
      , req     = { method  : (opts.method || "GET")
                  , headers : headers
                  , uri     : cfg.url }
      , status_code
      , parsed
      , rh
      ;

    // cookie jar support
    // check github.com/mikeal/request for docs
    if (opts.jar) {
      req.jar = opts.jar;
    }

    if(opts.db) {
      req.uri = u.resolve(req.uri, opts.db);
    }

    if (opts.headers) {
      for (var k in opts.headers) {
        req.headers[k] = opts.headers[k];
      }
    }

    if(opts.path) {
      req.uri += "/" + opts.path;
    }
    else if(opts.doc)  {
      // not a design document
      if(!/^_design/.test(opts.doc)) {
        try {
          req.uri += "/" + encodeURIComponent(opts.doc);
        }
        catch (error) {
          return errs.handle(errs.merge(error,
            { "note"  : "couldnt encode: " + (opts && opts.doc) + " as an uri"
            , "scope" : "nano"
            , "errid" : "encode_uri"
            }), callback);
        }
      }
      else {
        // design document
        req.uri += "/" + opts.doc;
      }

      if(opts.att) {
        req.uri += "/" + opts.att;
      }
    }

    if(opts.encoding !== undefined && callback) {
      req.encoding = opts.encoding;
      delete req.headers["content-type"];
      delete req.headers.accept;
    }

    if(opts.content_type) {
      req.headers["content-type"] = opts.content_type;
      delete req.headers.accept; // undo headers set
    }

    if(cfg.cookie) {
      req.headers["X-CouchDB-WWW-Authenticate"] = "Cookie";
      req.headers.cookie = cfg.cookie;
    }

    // these need to be encoded
    if(!isEmpty(params)) {
      try {
        ['startkey', 'endkey', 'key', 'keys'].forEach(function (key) {
          if (key in params) {
            try { params[key] = JSON.stringify(params[key]); }
            catch (err) {
              return errs.handle(errs.merge(err,
                { "note"  : "bad params: " + key + " = " + params[key]
                , "scope" : "nano"
                , "errid" : "encode_keys"
                }), callback);
            }
          }
        });
      } catch (err6) {
        return errs.handle(errs.merge(err6,
          { "note"  : "params is not an object"
          , "scope" : "nano"
          , "errid" : "bad_params"
          }), callback);
      }

      try {
        req.uri += "?" + qs.stringify(params);
      }
      catch (err2) {
        return errs.handle(errs.merge(err2,
           { "note"  : "invalid params: " + params.toString()
           , "scope" : "nano"
           , "errid" : "encode_params"
           }), callback);
      }
    }

    if(opts.body) {
      if (Buffer.isBuffer(opts.body)) {
        req.body = opts.body; // raw data
      }
      else {
        try {
          req.body = JSON.stringify(opts.body, function (key, value) {
            // don't encode functions
            // this allows functions to be given without pre-escaping
            if (typeof(value) === 'function') {
              return value.toString();
            } else {
              return value;
            }
          });
        } catch (err3) {
          return errs.handle(errs.merge(err3,
             { "note"  : "body seems to be invalid json"
             , "scope" : "nano"
             , "errid" : "encode_body"
             }), callback);
        }
      } // json data
    }

    if(opts.form) {
      req.headers['content-type'] = 'application/x-www-form-urlencoded; charset=utf-8';
      req.body = qs.stringify(opts.form).toString('utf8');
    }

    log(req);

    // streaming mode
    if(!callback) {
      try {
        return request(req);
      } catch (err4) {
        return errs.handle(errs.merge(err4,
           { "note"  : "request threw when you tried to stream"
           , "scope" : "request"
           , "errid" : "stream"
           }), callback);
      }
    }

    try {
      var stream = request(req, function(e,h,b) {
        // make sure headers exist
        rh = (h && h.headers || {});
        rh['status-code'] = status_code = (h && h.statusCode || 500);
        rh.uri            = req.uri;

        if(e) {
          log({err: 'socket', body: b, headers: rh });
          errs.handle(errs.merge(e,
             { "note"  : "error happened during your connection"
             , "scope" : "socket"
             , "errid" : "request"
             }), callback);
          return stream;
        }

        delete rh.server;
        delete rh['content-length'];

        try { parsed = JSON.parse(b); } catch (err) { parsed = b; }

        if (status_code >= 200 && status_code < 400) {
          log({err: null, body: parsed, headers: rh});
          callback(null,parsed,rh);
          return stream;
        }
        else { // proxy the error directly from couchdb
          log({err: 'couch', body: parsed, headers: rh});
          if (!parsed) { parsed = {}; }
          errs.handle(errs.merge(errs.create(parsed),
             { "scope"       : "couch"
             , "status_code" : status_code
             , "status-code" : status_code
             , "request"     : req
             , "headers"     : rh
             , "errid"       : "non_200"
             }), callback);
          return stream;
        }
      });
      return stream;
    } catch(err5) {
      return errs.merge(err5,
         { "note"  : "request threw when you tried to create the object"
         , "scope" : "request"
         , "errid" : "callback"
         });
    }
  }

 /***************************************************************************
  * auth                                                                    *
  ***************************************************************************/
  /*
   * gets a session going on for you
   *
   * e.g.
   * nano.auth(username, password, function (err, body, headers) {
   *   if (err) { 
   *     return console.log("oh noes!")
   *   }
   * 
   *   if (headers && headers['set-cookie']) {
   *     console.log("cookie monster likes " + headers['set-cookie']);
   *   }
   * });
   * 
   * @param {username:string} username
   * @param {password:string} password
   *
   * @see relax
   */
  function auth_server(username, password, callback) {
    return relax(
      { method       : "POST"
      , db           : "_session"
      , form         : { "name" : username, "password" : password }
      , content_type : "application/x-www-form-urlencoded; charset=utf-8"
      }, callback);
  }

 /***************************************************************************
  * db                                                                      *
  ***************************************************************************/
 /*
  * creates a couchdb database
  * http://wiki.apache.org/couchdb/HTTP_database_API
  *
  * e.g. function recursive_retries_create_db(tried,callback) {
  *        nano.db.create(db_name, function (e,b) {
  *          if(tried.tried === tried.max_retries) {
  *            callback("Retries work");
  *            return;
  *          }
  *          else {
  *            tried.tried += 1;
  *            recursive_retries_create_db(tried,callback);
  *          }
  *        });
  *      }
  *
  * @param {db_name:string} database name
  *
  * @see relax
  */
  function create_db(db_name, callback) {
    return relax({db: db_name, method: "PUT"},callback);
  }

 /*
  * annihilates a couchdb database
  *
  * e.g. nano.db.destroy(db_name);
  *
  * even though this examples looks sync it is an async function
  *
  * @param {db_name:string} database name
  *
  * @see relax
  */
  function destroy_db(db_name, callback) {
    return relax({db: db_name, method: "DELETE"},callback);
  }

 /*
  * gets information about a couchdb database
  *
  * e.g. nano.db.get(db_name, function(e,b) {
  *        console.log(b);
  *      });
  *
  * @param {db_name:string} database name
  *
  * @see relax
  */
  function get_db(db_name, callback) {
    return relax({db: db_name, method: "GET"},callback);
  }

 /*
  * lists all the databases in couchdb
  *
  * e.g. nano.db.list(function(e,b) {
  *        console.log(b);
  *      });
  *
  * @see relax
  */
  function list_dbs(callback) {
    return relax({db: "_all_dbs", method: "GET"},callback);
  }

 /*
  * compacts a couchdb database
  *
  * e.g. nano.db.compact(db_name);
  *
  * @param {db_name:string} database name
  * @param {design_name:string:optional} design document name
  *
  * @see relax
  */
  function compact_db(db_name, design_name, callback) {
    if(typeof design_name === "function") {
      callback = design_name;
      design_name = null;
    }
    return relax(
      { db: db_name, doc: "_compact", att: design_name
      , method: "POST" }, callback);
  }

 /*
  * couchdb database _changes feed
  *
  * e.g. nano.db.changes(db_name, {since: 2}, function (e,r,h) {
  *        console.log(r);
  *      });
  *
  * @param {db_name:string} database name
  * @param {params:object:optional} additions to the querystring
  *
  * @see relax
  */
  function changes_db(db_name, params, callback) {
    if(typeof params === "function") {
      callback = params;
      params   = {};
    }
    return relax(
      { db: db_name, path: "_changes", params: params
      , method: "GET" }, callback);
  }

  /*
   * couchdb database follow support
   *
   * e.g. var feed = nano.db.follow(db_name, {since: "now"});
   *      feed.on('change', function (change) { console.log(change); });
   *      feed.follow();
   *
   * @param {db_name:string} database name
   * @param {params:object:optional} additions to the querystring
   *   check the follow documentation for the full api
   *   https://github.com/iriscouch/follow
   *
   *
   * @see relax
   */
  function follow_db(db_name, params, callback) {
    if(typeof params === "function") {
      callback = params;
      params   = {};
    }

    // case only db name is given
    params     = params || {};
    params.db  = u.resolve(cfg.url, db_name);

    if(!follow) {
      var stream = errs.handle(
        { "note"  : "follow is only supported on node 0.6+"
        , "scope" : "follow"
        , "errid" : "no_soup_for_you"
        }, callback);
      // streaming mode will call unexisting follow stream
      stream.follow = function () {
        return errs.handle(
          { "note"  : "follow is only supported on node 0.6+"
          , "scope" : "follow"
          , "errid" : "no_soup_for_you"
          }, callback);
      };
      return stream;
    }

    if(typeof callback === "function") {
      return follow(params, callback);
    } else {
      return new follow.Feed(params);
    }
  }

 /*
  * replicates a couchdb database
  *
  * e.g. nano.db.replicate(db_1, db_2);
  *
  * @param {source:string|object} name of the source database, or database
  * @param {target:string|object} name of the target database, or database
  * @param {opts:object:optional} options to the replicator
  *
  * @see relax
  */
  function replicate_db(source, target, opts, callback) {
    if(typeof opts === "function") {
      callback  = opts;
      opts      = {};
    }
    if(typeof target === "object") {
      var target_cfg = target.config || {};
      if(target_cfg.url && target_cfg.db) {
        target = u.resolve(target_cfg.url, target_cfg.db);
      }
      else {
        return errs.handle(errs.create(
          { "note"  : "replication target is invalid"
          , "scope" : "nano"
          , "errid" : "replication_target"
          }), callback);
      }
    }
    if(typeof source === "object") {
      var source_cfg = source.config || {};
      if(source_cfg.url && source_cfg.db) {
        source = u.resolve(source_cfg.url, source_cfg.db);
      }
      else {
        return errs.handle(errs.create(
          { "note"  : "replication source is invalid"
          , "scope" : "nano"
          , "errid" : "replication_source"
          }), callback);
      }
    }
    opts.source = source;
    opts.target = target;
    return relax({db: "_replicate", body: opts, method: "POST"}, callback);
  }

 /****************************************************************************
  * doc                                                                      *
  ***************************************************************************/
  function document_module(db_name) {
    var public_functions = {};

   /*
    * inserts a document in a couchdb database
    * http://wiki.apache.org/couchdb/HTTP_Document_API
    *
    * @param {doc:object|string} document body
    * @param {doc_name:string:optional} document name
    *
    * @see relax
    */
    function insert_doc(doc,doc_name,callback) {
      var opts = {db: db_name, body: doc, method: "POST"};
      if(doc_name) {
        if(typeof doc_name === "function") {
          callback = doc_name;
        }
        else {
          opts.doc = doc_name;
          opts.method = "PUT";
        }
      }
      return relax(opts,callback);
    }

   /*
    * destroy a document from a couchdb database
    *
    * @param {doc_name:string} document name
    * @param {rev:string} previous document revision
    *
    * @see relax
    */
    function destroy_doc(doc_name,rev,callback) {
      return relax(
        { db: db_name, doc: doc_name, method: "DELETE"
        , params: {rev: rev} }, callback);
    }

   /*
    * get a document from a couchdb database
    *
    * e.g. db2.get("foo", {revs_info: true}, function (e,b,h) {
    *        console.log(e,b,h);
    *        return;
    *      });
    *
    * @param {doc_name:string} document name
    * @param {params:object:optional} additions to the querystring
    *
    * @see relax
    */
    function get_doc(doc_name,params,callback) {
      if(typeof params === "function") {
        callback = params;
        params   = {};
      }
      return relax(
        { db: db_name, doc: doc_name, method: "GET"
        , params: params }, callback);
    }

   /*
    * get the head of a document from a couchdb database
    *
    * e.g. db2.head("foo", function (e,b,h) {
    *        console.log(e,b,h);
    *        return;
    *      });
    *
    * @param {doc_name:string} document name
    *
    * @see relax
    */
    function head_doc(doc_name,callback) {
      return relax(
        { db: db_name, doc: doc_name, method: "HEAD"
        , params: {} }, callback);
    }

   /*
    * copy a document to a new document, or overwrite an existing document
    * [1]: http://wiki.apache.org/couchdb/HTTP_Document_API#COPY
    *
    * e.g. db2.copy("source", "target", { overwrite: true }, function (e,b,h) {
    *        console.log(e,b,h);
    *        return;
    *      });
    *
    * @param {doc_src:string} source document name
    * @param {doc_dest:string} destination document name
    * @param {opts:object:optional} set overwrite preference
    *
    * @see relax
    */
    function copy_doc(doc_src, doc_dest, opts, callback) {
      if(typeof opts === "function") {
        callback = opts;
        opts     = {};
      }
      var params = { db: db_name, doc: doc_src, method: "COPY"
        , headers: {"Destination": doc_dest} };
      head_doc(doc_dest, function (e,b,h) {
        if (!e && opts.overwrite) {
          params.headers["Destination"] += "?rev=" + h.etag.substring(1, h.etag.length - 1);
        }
        return relax(params, callback);
      });
    }


   /*
    * lists all the documents in a couchdb database
    *
    * @param {params:object:optional} additions to the querystring
    *
    * @see get_doc
    * @see relax
    */
    function list_docs(params,callback) {
      if(typeof params === "function") {
        callback = params;
        params   = {};
      }
      return relax(
        { db: db_name, path: "_all_docs", method: "GET"
        , params: params }, callback);
    }

   /*
    * bulk fetch functionality
    * [1]: http://wiki.apache.org/couchdb/HTTP_Bulk_Document_API
    *
    * @param {doc_names:object} document keys as per the couchdb api[1]
    * @param {params:object} additions to the querystring, note that include_docs is always set to true
    *
    * @see get_doc
    * @see relax
    */
    function fetch_docs(doc_names,params,callback) {
      if(typeof params === "function") {
        callback = params;
        params   = {};
      }
      params.include_docs = true;
      return relax(
        { db: db_name, path: "_all_docs", method: "POST"
        , params: params, body: doc_names }, callback);
    }

   /*
    * calls a view
    *
    * @param {design_name:string} design document name
    * @param {view_name:string} view to call
    * @param {params:object:optional} additions to the querystring
    *
    * @see relax
    */
    function view_docs(design_name,view_name,params,callback) {
      if(typeof params === "function") {
        callback = params;
        params   = {};
      }
      var view_path = '_design/' + design_name + '/_view/'  + view_name;
      if (params.keys) {
        var body = {keys: params.keys};
        delete params.keys;
        return relax({db: db_name, path: view_path
                     , method: "POST", params: params, body: body}, callback);
      }
      else {
        return relax({db: db_name, path: view_path
                     , method: "GET", params: params},callback);
      }
    }

   /*
    * calls document update handler design document
    *
    *
    * @param {design_name:string} design document name
    * @param {update_name:string} update method to call
    * @param {doc_name:string} document name to update
    * @param {params:object} additions to the querystring
<<<<<<< HEAD
    */
   function update_with_handler_doc(design_name, update_name, 
=======
   */
   function update_with_handler_doc(design_name, update_name,
>>>>>>> 11cd741a
     doc_name, body, callback) {
     if(typeof body === "function") {
       callback = body;
       body     = {};
     }
     var update_path = '_design/' + design_name + '/_update/' +
       update_name + '/' + doc_name;
     return relax(
       { db: db_name, path: update_path, method: "PUT"
       , body: body }, callback);
   }

   /*
    * bulk update/delete/insert functionality
    * [1]: http://wiki.apache.org/couchdb/HTTP_Bulk_Document_API
    *
    * @param {docs:object} documents as per the couchdb api[1]
    * @param {params:object} additions to the querystring
    *
    * @see get_doc
    * @see relax
    */
    function bulk_docs(docs,params,callback) {
     if(typeof params === "function") {
       callback = params;
       params = {};
     }
     return relax(
       { db: db_name, path: "_bulk_docs", body: docs
       , method: "POST", params: params}, callback);
    }

   /**************************************************************************
    * attachment                                                             *
    *************************************************************************/
   /*
    * inserting an attachment
    * [2]: http://wiki.apache.org/couchdb/HTTP_Document_API
    *
    * e.g.
    * db.attachment.insert("new", "att", buffer, "image/bmp", {rev: b.rev},
    *   function(_,response) {
    *     console.log(response);
    * });
    *
    * don't forget that params.rev is required in most cases. only exception
    * is when creating a new document with a new attachment. consult [2] for
    * details
    *
    * @param {doc_name:string} document name
    * @param {att_name:string} attachment name
    * @param {att:buffer} attachment data
    * @param {content_type:string} attachment content-type
    * @param {params:object:optional} additions to the querystring
    *
    * @see relax
    */
    function insert_att(doc_name,att_name,att,content_type,params,callback) {
      if(typeof params === "function") {
        callback = params;
        params   = {};
      }
      return relax(
        { db: db_name, att: att_name, method: "PUT"
        , content_type: content_type, doc: doc_name, params: params
        , body: att}, callback);
    }

   /*
    * get an attachment
    *
    * @param {doc_name:string} document name
    * @param {att_name:string} attachment name
    * @param {params:object:optional} additions to the querystring
    *
    * @see relax
    */
    function get_att(doc_name,att_name,params,callback) {
      if(typeof params === "function") {
        callback = params;
        params   = {};
      }
      return relax({ db: db_name, att: att_name, method: "GET", doc: doc_name
                   , params: params, encoding: null},callback);
    }

   /*
    * destroy an attachment
    *
    * @param {doc_name:string} document name
    * @param {att_name:string} attachment name
    * @param {rev:string} previous document revision
    *
    * @see relax
    */
    function destroy_att(doc_name,att_name,rev,callback) {
      return relax({ db: db_name, att: att_name, method: "DELETE"
                  , doc: doc_name, params: {rev: rev}},callback);
    }

    // db level exports
    public_functions =
      { info              : function(cb) { return get_db(db_name,cb); }
      , replicate         : function(target, opts, cb) {
          return replicate_db(db_name,target,opts,cb);
        }
      , compact           : function(cb) {
          return compact_db(db_name,cb);
        }
      , changes           : function(params,cb) {
          return changes_db(db_name,params,cb);
        }
      , follow            : function(params,cb) {
            return follow_db(db_name,params,cb);
        }
      , auth              : auth_server                      // alias
      , insert            : insert_doc
      , get               : get_doc
      , head              : head_doc
      , copy              : copy_doc
      , destroy           : destroy_doc
      , bulk              : bulk_docs
      , list              : list_docs
      , fetch             : fetch_docs
      , config            : {url: cfg.url, db: db_name}
      , attachment        :
        { insert          : insert_att
        , get             : get_att
        , destroy         : destroy_att
        }
      , atomic            : update_with_handler_doc
      , updateWithHandler : update_with_handler_doc          // alias
      };

    public_functions.view         = view_docs;
    public_functions.view.compact = function(design_name,cb) {
      return compact_db(db_name,design_name,cb);
    };

    return public_functions;
  }

  // server level exports
  public_functions =
    { db          :
      { create    : create_db
      , get       : get_db
      , destroy   : destroy_db
      , list      : list_dbs
      , use       : document_module   // alias
      , scope     : document_module   // alias
      , compact   : compact_db
      , replicate : replicate_db
      , changes   : changes_db
      , follow    : follow_db
      }
    , use         : document_module
    , scope       : document_module        // alias
    , request     : relax
    , relax       : relax                  // alias
    , dinosaur    : relax                  // alias
    , auth        : auth_server
    };

  // handle different type of configs
  if(typeof cfg === "string") {
    // just an url
    if(/^https?:/.test(cfg)) { cfg = {url: cfg}; } // url
    else {
      // a file that you can require
      try {
        cfg   = require(cfg);
      }
      catch(error) {
        throw errs.merge(error,
           { "scope"       : "init"
           , "note"        : "couldn't read config file " + cfg
           , "errid"       : "bad_file"
           });
      }
    }
  }

  if(!(cfg && cfg.url)) {
    throw errs.create(
        { "scope"       : "init"
        , "note"        : "no configuration with a valid url was given"
        , "errid"       : "bad_url"
        });
  }

  // alias so config is public in nano once set
  public_functions.config = cfg;

  // configuration for request
  // please send pull requests if you want to use a option
  // in request that is not exposed
  if(cfg.request_defaults) {
    request = require('request').defaults(cfg.request_defaults);
  }

  // assuming a cfg.log inside cfg
  logging    = require('./logger')(cfg);

  path       = u.parse(cfg.url);
  path_array = path.pathname.split('/').filter(function(e) { return e; });

  // nano('http://couch.nodejitsu.com/db1')
  //   should return a database
  // nano('http://couch.nodejitsu.com')
  //   should return a nano object
  if(path.pathname && path_array.length > 0) {
    auth    = path.auth ? path.auth + '@' : '';
    port    = path.port ? ':' + path.port : '';
    db      = path_array[0];
    cfg.url = u.format(
      {protocol:path.protocol,host: auth + path.hostname + port});
    return document_module(db);
  }
  else   { return public_functions; }

};

/*
 * and now an ascii dinosaur
 *              _
 *            / _) ROAR! i'm a vegan!
 *     .-^^^-/ /
 *  __/       /
 * /__.|_|-|_|
 *
 * thanks for visiting! come again!
 */

// nano level exports
nano.version = JSON.parse(
  fs.readFileSync(__dirname + "/package.json")).version;
nano.path    = __dirname;<|MERGE_RESOLUTION|>--- conflicted
+++ resolved
@@ -81,7 +81,8 @@
   *        {opts.att:string:optional} attachment name
   *        {opts.headers:object:optional} additional http headers
   *        {opts.content_type:string:optional} content type, default to json
-  *        {opts.body:object|string|binary:optional} document or attachment body
+  *        {opts.body:object|string|binary:optional} document or attachment
+  *        body
   *        {opts.encoding:string:optional} encoding for attachments
   * @param {callback:function:optional} function to call back
   */
@@ -236,7 +237,8 @@
     }
 
     if(opts.form) {
-      req.headers['content-type'] = 'application/x-www-form-urlencoded; charset=utf-8';
+      req.headers['content-type'] = 
+        'application/x-www-form-urlencoded; charset=utf-8';
       req.body = qs.stringify(opts.form).toString('utf8');
     }
 
@@ -634,7 +636,7 @@
     * copy a document to a new document, or overwrite an existing document
     * [1]: http://wiki.apache.org/couchdb/HTTP_Document_API#COPY
     *
-    * e.g. db2.copy("source", "target", { overwrite: true }, function (e,b,h) {
+    * e.g. db2.copy("source", "target", { overwrite: true }, function(e,b,h) {
     *        console.log(e,b,h);
     *        return;
     *      });
@@ -654,12 +656,12 @@
         , headers: {"Destination": doc_dest} };
       head_doc(doc_dest, function (e,b,h) {
         if (!e && opts.overwrite) {
-          params.headers["Destination"] += "?rev=" + h.etag.substring(1, h.etag.length - 1);
+          params.headers.Destination += "?rev=" + 
+            h.etag.substring(1, h.etag.length - 1);
         }
         return relax(params, callback);
       });
     }
-
 
    /*
     * lists all the documents in a couchdb database
@@ -684,7 +686,8 @@
     * [1]: http://wiki.apache.org/couchdb/HTTP_Bulk_Document_API
     *
     * @param {doc_names:object} document keys as per the couchdb api[1]
-    * @param {params:object} additions to the querystring, note that include_docs is always set to true
+    * @param {params:object} additions to the querystring, note 
+    * that include_docs is always set to true
     *
     * @see get_doc
     * @see relax
@@ -735,13 +738,8 @@
     * @param {update_name:string} update method to call
     * @param {doc_name:string} document name to update
     * @param {params:object} additions to the querystring
-<<<<<<< HEAD
-    */
-   function update_with_handler_doc(design_name, update_name, 
-=======
-   */
+    */
    function update_with_handler_doc(design_name, update_name,
->>>>>>> 11cd741a
      doc_name, body, callback) {
      if(typeof body === "function") {
        callback = body;
